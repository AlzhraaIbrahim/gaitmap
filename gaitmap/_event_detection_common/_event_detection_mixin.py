--- conflicted
+++ resolved
@@ -45,12 +45,9 @@
         memory: Optional[Memory] = None,
         enforce_consistency: bool = True,
         detect_only: Optional[Tuple[str, ...]] = None,
-<<<<<<< HEAD
         input_stride_type: Literal["segmented", "ic"] = "segmented",
     ):
-=======
     ) -> None:
->>>>>>> ce60e9bf
         self.memory = memory
         self.enforce_consistency = enforce_consistency
         self.detect_only = detect_only
